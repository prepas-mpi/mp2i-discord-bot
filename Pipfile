[[source]]
url = "https://pypi.python.org/simple"
verify_ssl = true
name = "pypi"

[dev-packages]
pre-commit = "==3.3.3"
pipenv = ">=2022.1.8"

[packages]
"discord.py" = ">=2.0, <3.0"
PyNaCl = ">=1.4,<2"
python-dotenv = ">=0.19.2,<1.0"
google-api-python-client = ">=2.1,<3.0"
sqlalchemy = ">=1.4.7,<2.0"
toml = "<1.0"
psycopg2-binary = ">=2.9.3, <3.0"
PyYAML = ">=6.0, <7.0"
<<<<<<< HEAD
youtube-dl = ">=2021, <2022"
humanize = "==4.12.1"
=======
>>>>>>> f9cb318f

[requires]
python_version = "3.9"<|MERGE_RESOLUTION|>--- conflicted
+++ resolved
@@ -16,11 +16,7 @@
 toml = "<1.0"
 psycopg2-binary = ">=2.9.3, <3.0"
 PyYAML = ">=6.0, <7.0"
-<<<<<<< HEAD
-youtube-dl = ">=2021, <2022"
 humanize = "==4.12.1"
-=======
->>>>>>> f9cb318f
 
 [requires]
 python_version = "3.9"