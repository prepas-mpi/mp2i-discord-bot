import re
import logging
from typing import Optional

import discord
from discord.ext.commands import Cog, Range
from discord.ext.commands import (
    hybrid_command,
    guild_only,
    has_permissions,
    errors,
)

from mp2i.wrappers.guild import GuildWrapper
from mp2i.wrappers.member import MemberWrapper
from mp2i.utils.discord import defer, has_any_role

logger = logging.getLogger(__name__)


class Commands(Cog):

    def __init__(self, bot):
        self.bot = bot

    @Cog.listener("on_ready")
    async def set_default_status(self) -> None:
        """
        Initialise le status du bot à /help.
        """
        help_status = "/help"
        await self.bot.change_presence(activity=discord.Game(help_status))

    @hybrid_command(name="clear")
    @guild_only()
    @has_permissions(manage_messages=True)
    async def clear(self, ctx, number: Range[int, 1, 100]) -> None:
        """
        Supprime les n derniers messages du salon.

        Parameters
        ----------
        number : int
            Nombre de messages à supprimer.
        """
        await ctx.channel.purge(limit=int(number) + (ctx.prefix != "/"))
        await ctx.reply(f"{number} messages ont bien été supprimés.", ephemeral=True)

    @clear.error
    async def clear_error(self, ctx, error) -> None:
        """
        Local error handler for clear command.
        """
        if isinstance(error, errors.RangeError):
            msg = f"Le nombre de messages doit être compris entre 1 et {error.maximum}."
            await ctx.reply(msg, ephemeral=True)

    @hybrid_command(name="say")
    @guild_only()
    @has_any_role("Modérateur", "Administrateur")
    async def say(self, ctx, channel: discord.TextChannel, *, message: str) -> None:
        """
        Envoie un message dans un salon.

        Parameters
        ----------
        channel : discord.TextChannel
            Salon où envoyer le message.
        message : str
            Message à envoyer.
        """
        if ctx.prefix == "/":
            await ctx.reply(f"Message envoyé dans {channel.mention}.", ephemeral=True)
        await channel.send(message)

<<<<<<< HEAD
=======
    async def generate_profile(self, ctx, user: discord.Member, member: Optional[discord.Member] = None) -> None:
        """
        Consulte les infos d'un membre.

        Parameters
        ----------
        user : discord.Member
            Membre qui exécute la commande.
        member : discord.Member
            Membre à consulter.
        ephemeral : bool
            Message personnel.
        """
        member: MemberWrapper = MemberWrapper(member or user)
        embed = discord.Embed(title="Profil", colour=int(member.profile_color, 16))
        embed.set_author(name=member.name)
        if member.avatar is None:
            embed.set_thumbnail(url=member.default_avatar.url)
        else:
            embed.set_thumbnail(url=member.avatar.url)
        embed.add_field(name="Pseudo", value=member.mention)
        embed.add_field(name="Membre depuis", value=f"{member.joined_at:%d/%m/%Y}")
        embed.add_field(name="Messages", value=member.messages_count)
        embed.add_field(
            name="Rôles",
            value=" ".join(r.mention for r in reversed(member.roles) if r.name != "@everyone"),
        )
        if member.high_school:
            embed.add_field(name="CPGE", value=member.high_school)
        if member.generation > 0:
            embed.add_field(name="Génération", value=member.generation)
        if member.engineering_school is not None:
            embed.add_field(name="Poursuite d'études", value=member.engineering_school)

        # add message to indicate profilecolor command for those
        # who don't have changed their profile's colour
        if member.profile_color == "0000FF" and member.id == user.id:
            embed.set_footer(
                text="Vous pouvez changer la couleur de votre profil via la commande `/profilecolor <couleur>`."
            )

        await ctx.send(embed=embed)

    @defer(ephemeral=True)
    async def get_profile(self, interaction: discord.Interaction, member: discord.Member):
        """
        Consulte les infos d'un membre.

        Parameters
        ----------
        interaction : discord.Interaction
            Interaction du contexte.
        member : discord.Member
            Membre à consulter.
        """
        await self.generate_profile(interaction.followup, interaction.user, member)

    @hybrid_command(name="profile")
    @guild_only()
    @defer()
    async def profile(self, ctx, member: Optional[discord.Member] = None) -> None:
        """
        Consulte les infos d'un membre.

        Parameters
        ----------
        member : discord.Member
            Membre à consulter.
        """
        await self.generate_profile(ctx, ctx.author, member)

>>>>>>> 70f20cff
    @hybrid_command(name="profilecolor")
    @guild_only()
    async def change_profile_color(self, ctx, color: str) -> None:
        """Change la couleur de profil.

        Parameters
        ----------
        color : str
            Couleur en hexadécimal.
        """
        member = MemberWrapper(ctx.author)
        hexa_color = color.upper().strip("#")
        if re.match(r"^[0-9A-F]{6}$", hexa_color):
            member.profile_color = color.upper().strip("#")
            await ctx.reply(
                f"Couleur de profil changée en #{hexa_color}.", ephemeral=True
            )
        else:
            await ctx.reply("Format de couleur invalide.", ephemeral=True)

    @hybrid_command(name="servinfos")
    @guild_only()
    async def server_info(self, ctx) -> None:
        """
        Affiche des informations sur les roles du serveur.
        """
        guild = GuildWrapper(ctx.guild)
        embed = discord.Embed(title="Infos du serveur", colour=0xFFA325)
        embed.set_author(name=guild.name)
        embed.set_thumbnail(url=guild.icon.url)
        emoji_people = guild.get_emoji_by_name("silhouettes")
        embed.add_field(name=f"{emoji_people} Membres", value=len(guild.members))

        for role_name, role_cfg in guild.config.roles.items():
            if role_cfg.choice:
                number = len(guild.get_role(role_cfg.id).members)
                emoji = guild.get_emoji_by_name(role_cfg.emoji)
                embed.add_field(name=f"{emoji} {role_name}", value=number)
        await ctx.send(embed=embed)

async def setup(bot) -> None:
    await bot.add_cog(Commands(bot))<|MERGE_RESOLUTION|>--- conflicted
+++ resolved
@@ -73,80 +73,6 @@
             await ctx.reply(f"Message envoyé dans {channel.mention}.", ephemeral=True)
         await channel.send(message)
 
-<<<<<<< HEAD
-=======
-    async def generate_profile(self, ctx, user: discord.Member, member: Optional[discord.Member] = None) -> None:
-        """
-        Consulte les infos d'un membre.
-
-        Parameters
-        ----------
-        user : discord.Member
-            Membre qui exécute la commande.
-        member : discord.Member
-            Membre à consulter.
-        ephemeral : bool
-            Message personnel.
-        """
-        member: MemberWrapper = MemberWrapper(member or user)
-        embed = discord.Embed(title="Profil", colour=int(member.profile_color, 16))
-        embed.set_author(name=member.name)
-        if member.avatar is None:
-            embed.set_thumbnail(url=member.default_avatar.url)
-        else:
-            embed.set_thumbnail(url=member.avatar.url)
-        embed.add_field(name="Pseudo", value=member.mention)
-        embed.add_field(name="Membre depuis", value=f"{member.joined_at:%d/%m/%Y}")
-        embed.add_field(name="Messages", value=member.messages_count)
-        embed.add_field(
-            name="Rôles",
-            value=" ".join(r.mention for r in reversed(member.roles) if r.name != "@everyone"),
-        )
-        if member.high_school:
-            embed.add_field(name="CPGE", value=member.high_school)
-        if member.generation > 0:
-            embed.add_field(name="Génération", value=member.generation)
-        if member.engineering_school is not None:
-            embed.add_field(name="Poursuite d'études", value=member.engineering_school)
-
-        # add message to indicate profilecolor command for those
-        # who don't have changed their profile's colour
-        if member.profile_color == "0000FF" and member.id == user.id:
-            embed.set_footer(
-                text="Vous pouvez changer la couleur de votre profil via la commande `/profilecolor <couleur>`."
-            )
-
-        await ctx.send(embed=embed)
-
-    @defer(ephemeral=True)
-    async def get_profile(self, interaction: discord.Interaction, member: discord.Member):
-        """
-        Consulte les infos d'un membre.
-
-        Parameters
-        ----------
-        interaction : discord.Interaction
-            Interaction du contexte.
-        member : discord.Member
-            Membre à consulter.
-        """
-        await self.generate_profile(interaction.followup, interaction.user, member)
-
-    @hybrid_command(name="profile")
-    @guild_only()
-    @defer()
-    async def profile(self, ctx, member: Optional[discord.Member] = None) -> None:
-        """
-        Consulte les infos d'un membre.
-
-        Parameters
-        ----------
-        member : discord.Member
-            Membre à consulter.
-        """
-        await self.generate_profile(ctx, ctx.author, member)
-
->>>>>>> 70f20cff
     @hybrid_command(name="profilecolor")
     @guild_only()
     async def change_profile_color(self, ctx, color: str) -> None:
