--- conflicted
+++ resolved
@@ -4,18 +4,14 @@
 from operator import attrgetter
 
 import discord
-<<<<<<< HEAD
-from discord.ext.commands import Cog, hybrid_command, guild_only, has_permissions
-=======
 from discord.ext.commands import Cog, Range
 from discord.ext.commands import (
     hybrid_command,
     guild_only,
     has_permissions,
-    has_any_role,
     errors,
 )
->>>>>>> d9339b34
+
 
 from mp2i.wrappers.guild import GuildWrapper
 from mp2i.wrappers.member import MemberWrapper
