--- conflicted
+++ resolved
@@ -3,21 +3,14 @@
 from typing import Optional
 
 import discord
-<<<<<<< HEAD
 from discord import AuditLogAction
-from discord.ext.commands import Cog, hybrid_command, guild_only, has_permissions
-=======
 from discord.ext.commands import Cog, hybrid_command, guild_only
->>>>>>> c7366bb7
 from sqlalchemy import insert, select, delete
 
 from mp2i.utils import database
 from mp2i.models import SanctionModel
-<<<<<<< HEAD
 from mp2i.wrappers.guild import GuildWrapper
-=======
 from mp2i.utils.discord import has_any_role
->>>>>>> c7366bb7
 
 logger = logging.getLogger(__name__)
 
@@ -49,15 +42,9 @@
 
     @hybrid_command(name="warn")
     @guild_only()
-<<<<<<< HEAD
-    @has_permissions(manage_messages=True)
+    @has_any_role("Modérateur", "Administrateur")
     async def warn(self, ctx, member: discord.Member, dm: str, *,
                    reason: str) -> None:  # fmt: skip
-=======
-    @has_any_role("Modérateur", "Administrateur")
-    async def warn(self, ctx, member: discord.Member, dm: str, visible: str, *,
-                   reason: Optional[str]) -> None:  # fmt: skip
->>>>>>> c7366bb7
         """
         Avertit un utilisateur pour une raison donnée.
 
