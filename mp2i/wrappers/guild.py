from functools import cache, cached_property
from typing import Optional, List

import discord
import sqlalchemy.exc
from sqlalchemy import insert, select, update

from mp2i import CONFIG
from mp2i.utils import database
from mp2i.models import GuildModel
from mp2i.utils.dotdict import DefaultDotDict


class GuildWrapper:
    """
    A class that wraps a Discord guild and offers an interface for the database
    guild model.
    """

    def __init__(self, guild: discord.Guild):
        self.guild = guild
        self.config = DefaultDotDict(dict, CONFIG).guilds.get(guild.id)
        self.__model = self._fetch()

    def __getattr__(self, name: str):
        return getattr(self.guild, name)

    def _fetch(self) -> Optional[GuildModel]:
        """
        Fetch from the database and returns the guild if exists
        """
        try:
            return database.execute(
                select(GuildModel).where(GuildModel.id == self.guild.id)
            ).scalar_one()
        except sqlalchemy.exc.NoResultFound:
            return None

    def register(self) -> None:
        database.execute(
            insert(GuildModel).values(id=self.guild.id, name=self.guild.name)
        )
        self.__model = self._fetch()  # Update the model

    def update(self, **kwargs) -> None:
        """
        Accept keyword arguments only matching with a column in members table
        """
        database.execute(
            update(GuildModel).where(GuildModel.id == self.guild.id).values(**kwargs)
        )
        self.__model = self._fetch()

    def exists(self) -> bool:
        return self.__model is not None

    @cache
    def get_member_by_name(self, member: str) -> Optional[discord.Member]:
        return discord.utils.get(self.members, name=member)

    def get_role_by_qualifier(self, qualifier: str) -> Optional[discord.Role]:
        if not self.config or self.config.roles.get(qualifier) is None:
            return None
        return self.guild.get_role(self.config.roles[qualifier].id)

    def get_emoji_by_name(self, name: str) -> Optional[discord.Emoji]:
        return discord.utils.get(self.guild.emojis, name=name)

    @cached_property
    def choiceable_roles(self) -> List[str]:
        if not self.config:
            return []
        return [name for name, role in self.config.roles.items() if role.choice]

    @cached_property
    def log_channel(self) -> Optional[discord.TextChannel]:
        if not self.config:
            return None
        return self.guild.get_channel(self.config.channels.log)

    @cached_property
<<<<<<< HEAD
=======
    def sanctions_log_channel(self) -> Optional[discord.TextChannel]:
        if not self.config:
            return None
        return self.guild.get_channel(self.config.channels.sanctions)

    @cached_property
    def suggestion_channel(self) -> Optional[discord.TextChannel]:
        if not self.config:
            return None
        return self.guild.get_channel(self.config.channels.suggestion)

    @cached_property
>>>>>>> 337ff1cf
    def website_channel(self) -> Optional[discord.TextChannel]:
        if not self.config:
            return None
        return self.guild.get_channel(self.config.channels.website)
    
    @cached_property
    def admin_channel(self) -> Optional[discord.TextChannel]:
        if not self.config:
            return None
        return self.guild.get_channel(self.config.channels.admin)

    @property
    def roles_message_id(self) -> Optional[int]:
        return self.__model.roles_message_id
    
    @roles_message_id.setter
    def roles_message_id(self, message_id: Optional[int]):
        self.update(roles_message_id=message_id)

    @property
    def suggestion_message_id(self) -> Optional[int]:
        return self.__model.suggestion_message_id
    
    @suggestion_message_id.setter
    def suggestion_message_id(self, message_id: Optional[int]):
        self.update(suggestion_message_id=message_id)<|MERGE_RESOLUTION|>--- conflicted
+++ resolved
@@ -79,21 +79,12 @@
         return self.guild.get_channel(self.config.channels.log)
 
     @cached_property
-<<<<<<< HEAD
-=======
     def sanctions_log_channel(self) -> Optional[discord.TextChannel]:
         if not self.config:
             return None
         return self.guild.get_channel(self.config.channels.sanctions)
 
     @cached_property
-    def suggestion_channel(self) -> Optional[discord.TextChannel]:
-        if not self.config:
-            return None
-        return self.guild.get_channel(self.config.channels.suggestion)
-
-    @cached_property
->>>>>>> 337ff1cf
     def website_channel(self) -> Optional[discord.TextChannel]:
         if not self.config:
             return None
@@ -108,7 +99,7 @@
     @property
     def roles_message_id(self) -> Optional[int]:
         return self.__model.roles_message_id
-    
+
     @roles_message_id.setter
     def roles_message_id(self, message_id: Optional[int]):
         self.update(roles_message_id=message_id)
@@ -116,7 +107,7 @@
     @property
     def suggestion_message_id(self) -> Optional[int]:
         return self.__model.suggestion_message_id
-    
+
     @suggestion_message_id.setter
     def suggestion_message_id(self, message_id: Optional[int]):
         self.update(suggestion_message_id=message_id)